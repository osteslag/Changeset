// !$*UTF8*$!
{
	archiveVersion = 1;
	classes = {
	};
	objectVersion = 46;
	objects = {

/* Begin PBXBuildFile section */
		29078AC81C895E9F00FBBEC9 /* DataSource.swift in Sources */ = {isa = PBXBuildFile; fileRef = 29078AC71C895E9F00FBBEC9 /* DataSource.swift */; };
		29828DD41C2A899E0056284E /* Changeset.framework in Frameworks */ = {isa = PBXBuildFile; fileRef = 29828DC91C2A899D0056284E /* Changeset.framework */; };
		29828DD91C2A899E0056284E /* ChangesetTests.swift in Sources */ = {isa = PBXBuildFile; fileRef = 29828DD81C2A899E0056284E /* ChangesetTests.swift */; };
		29828DE41C2A8BD40056284E /* Changeset.swift in Sources */ = {isa = PBXBuildFile; fileRef = 29828DE31C2A8BD40056284E /* Changeset.swift */; };
		CC3454AA1C854BEF00CE0C4D /* TableViewController.swift in Sources */ = {isa = PBXBuildFile; fileRef = CC3454A91C854BEF00CE0C4D /* TableViewController.swift */; };
		CC4178681C6EE5E000296FD8 /* AppDelegate.swift in Sources */ = {isa = PBXBuildFile; fileRef = CC4178671C6EE5E000296FD8 /* AppDelegate.swift */; };
		CC41786D1C6EE5E000296FD8 /* Main.storyboard in Resources */ = {isa = PBXBuildFile; fileRef = CC41786B1C6EE5E000296FD8 /* Main.storyboard */; };
		CC41786F1C6EE5E000296FD8 /* Assets.xcassets in Resources */ = {isa = PBXBuildFile; fileRef = CC41786E1C6EE5E000296FD8 /* Assets.xcassets */; };
		CC4178721C6EE5E000296FD8 /* LaunchScreen.storyboard in Resources */ = {isa = PBXBuildFile; fileRef = CC4178701C6EE5E000296FD8 /* LaunchScreen.storyboard */; };
		CC41787A1C6EE8C700296FD8 /* CollectionViewCell.swift in Sources */ = {isa = PBXBuildFile; fileRef = CC4178791C6EE8C700296FD8 /* CollectionViewCell.swift */; };
		CC41787C1C6EF39100296FD8 /* UIKit+Changeset.swift in Sources */ = {isa = PBXBuildFile; fileRef = CC41787B1C6EF39100296FD8 /* UIKit+Changeset.swift */; };
		CC41787E1C6EF41000296FD8 /* Changeset.framework in Frameworks */ = {isa = PBXBuildFile; fileRef = 29828DC91C2A899D0056284E /* Changeset.framework */; };
		CC41787F1C6EF41000296FD8 /* Changeset.framework in Embed Frameworks */ = {isa = PBXBuildFile; fileRef = 29828DC91C2A899D0056284E /* Changeset.framework */; settings = {ATTRIBUTES = (CodeSignOnCopy, RemoveHeadersOnCopy, ); }; };
		CC4178841C6EF88B00296FD8 /* Changeset+Naive.swift in Sources */ = {isa = PBXBuildFile; fileRef = CC4178831C6EF88B00296FD8 /* Changeset+Naive.swift */; };
		CCDD53621C7D901F00FEBCFC /* CollectionViewController.swift in Sources */ = {isa = PBXBuildFile; fileRef = CCDD53611C7D901F00FEBCFC /* CollectionViewController.swift */; };
/* End PBXBuildFile section */

/* Begin PBXContainerItemProxy section */
		29828DD51C2A899E0056284E /* PBXContainerItemProxy */ = {
			isa = PBXContainerItemProxy;
			containerPortal = 29828DC01C2A899D0056284E /* Project object */;
			proxyType = 1;
			remoteGlobalIDString = 29828DC81C2A899D0056284E;
			remoteInfo = Changeset;
		};
		CC4178801C6EF41000296FD8 /* PBXContainerItemProxy */ = {
			isa = PBXContainerItemProxy;
			containerPortal = 29828DC01C2A899D0056284E /* Project object */;
			proxyType = 1;
			remoteGlobalIDString = 29828DC81C2A899D0056284E;
			remoteInfo = Changeset;
		};
/* End PBXContainerItemProxy section */

/* Begin PBXCopyFilesBuildPhase section */
		CC4178821C6EF41000296FD8 /* Embed Frameworks */ = {
			isa = PBXCopyFilesBuildPhase;
			buildActionMask = 2147483647;
			dstPath = "";
			dstSubfolderSpec = 10;
			files = (
				CC41787F1C6EF41000296FD8 /* Changeset.framework in Embed Frameworks */,
			);
			name = "Embed Frameworks";
			runOnlyForDeploymentPostprocessing = 0;
		};
/* End PBXCopyFilesBuildPhase section */

/* Begin PBXFileReference section */
		29078AC71C895E9F00FBBEC9 /* DataSource.swift */ = {isa = PBXFileReference; fileEncoding = 4; lastKnownFileType = sourcecode.swift; path = DataSource.swift; sourceTree = "<group>"; };
		297DDB501C2BDDC9009EA889 /* Changeset.podspec */ = {isa = PBXFileReference; explicitFileType = text.script.ruby; path = Changeset.podspec; sourceTree = SOURCE_ROOT; xcLanguageSpecificationIdentifier = xcode.lang.ruby; };
		29828DC91C2A899D0056284E /* Changeset.framework */ = {isa = PBXFileReference; explicitFileType = wrapper.framework; includeInIndex = 0; path = Changeset.framework; sourceTree = BUILT_PRODUCTS_DIR; };
		29828DCE1C2A899D0056284E /* Info.plist */ = {isa = PBXFileReference; lastKnownFileType = text.plist.xml; path = Info.plist; sourceTree = "<group>"; };
		29828DD31C2A899E0056284E /* Tests.xctest */ = {isa = PBXFileReference; explicitFileType = wrapper.cfbundle; includeInIndex = 0; path = Tests.xctest; sourceTree = BUILT_PRODUCTS_DIR; };
		29828DD81C2A899E0056284E /* ChangesetTests.swift */ = {isa = PBXFileReference; lastKnownFileType = sourcecode.swift; path = ChangesetTests.swift; sourceTree = "<group>"; };
		29828DDA1C2A899E0056284E /* Info.plist */ = {isa = PBXFileReference; lastKnownFileType = text.plist.xml; path = Info.plist; sourceTree = "<group>"; };
		29828DE31C2A8BD40056284E /* Changeset.swift */ = {isa = PBXFileReference; fileEncoding = 4; lastKnownFileType = sourcecode.swift; path = Changeset.swift; sourceTree = "<group>"; usesTabs = 1; };
		29DB54B31C9DEEAB004A6DCE /* Package.swift */ = {isa = PBXFileReference; lastKnownFileType = sourcecode.swift; path = Package.swift; sourceTree = "<group>"; };
		9019C47D1D23AC8100A34C66 /* Universal-Framework-Target.xcconfig */ = {isa = PBXFileReference; lastKnownFileType = text.xcconfig; path = "Universal-Framework-Target.xcconfig"; sourceTree = "<group>"; };
		9019C47E1D23AC8100A34C66 /* Universal-Target-Base.xcconfig */ = {isa = PBXFileReference; lastKnownFileType = text.xcconfig; path = "Universal-Target-Base.xcconfig"; sourceTree = "<group>"; };
		CC3454A91C854BEF00CE0C4D /* TableViewController.swift */ = {isa = PBXFileReference; fileEncoding = 4; lastKnownFileType = sourcecode.swift; path = TableViewController.swift; sourceTree = "<group>"; };
		CC4178651C6EE5E000296FD8 /* Changeset.app */ = {isa = PBXFileReference; explicitFileType = wrapper.application; includeInIndex = 0; path = Changeset.app; sourceTree = BUILT_PRODUCTS_DIR; };
		CC4178671C6EE5E000296FD8 /* AppDelegate.swift */ = {isa = PBXFileReference; lastKnownFileType = sourcecode.swift; path = AppDelegate.swift; sourceTree = "<group>"; };
		CC41786C1C6EE5E000296FD8 /* Base */ = {isa = PBXFileReference; lastKnownFileType = file.storyboard; name = Base; path = Base.lproj/Main.storyboard; sourceTree = "<group>"; };
		CC41786E1C6EE5E000296FD8 /* Assets.xcassets */ = {isa = PBXFileReference; lastKnownFileType = folder.assetcatalog; path = Assets.xcassets; sourceTree = "<group>"; };
		CC4178711C6EE5E000296FD8 /* Base */ = {isa = PBXFileReference; lastKnownFileType = file.storyboard; name = Base; path = Base.lproj/LaunchScreen.storyboard; sourceTree = "<group>"; };
		CC4178731C6EE5E000296FD8 /* Info.plist */ = {isa = PBXFileReference; lastKnownFileType = text.plist.xml; path = Info.plist; sourceTree = "<group>"; };
		CC4178791C6EE8C700296FD8 /* CollectionViewCell.swift */ = {isa = PBXFileReference; fileEncoding = 4; lastKnownFileType = sourcecode.swift; path = CollectionViewCell.swift; sourceTree = "<group>"; };
		CC41787B1C6EF39100296FD8 /* UIKit+Changeset.swift */ = {isa = PBXFileReference; fileEncoding = 4; lastKnownFileType = sourcecode.swift; path = "UIKit+Changeset.swift"; sourceTree = "<group>"; };
		CC4178831C6EF88B00296FD8 /* Changeset+Naive.swift */ = {isa = PBXFileReference; fileEncoding = 4; lastKnownFileType = sourcecode.swift; path = "Changeset+Naive.swift"; sourceTree = "<group>"; };
		CCDD53611C7D901F00FEBCFC /* CollectionViewController.swift */ = {isa = PBXFileReference; fileEncoding = 4; lastKnownFileType = sourcecode.swift; path = CollectionViewController.swift; sourceTree = "<group>"; };
/* End PBXFileReference section */

/* Begin PBXFrameworksBuildPhase section */
		29828DC51C2A899D0056284E /* Frameworks */ = {
			isa = PBXFrameworksBuildPhase;
			buildActionMask = 2147483647;
			files = (
			);
			runOnlyForDeploymentPostprocessing = 0;
		};
		29828DD01C2A899E0056284E /* Frameworks */ = {
			isa = PBXFrameworksBuildPhase;
			buildActionMask = 2147483647;
			files = (
				29828DD41C2A899E0056284E /* Changeset.framework in Frameworks */,
			);
			runOnlyForDeploymentPostprocessing = 0;
		};
		CC4178621C6EE5E000296FD8 /* Frameworks */ = {
			isa = PBXFrameworksBuildPhase;
			buildActionMask = 2147483647;
			files = (
				CC41787E1C6EF41000296FD8 /* Changeset.framework in Frameworks */,
			);
			runOnlyForDeploymentPostprocessing = 0;
		};
/* End PBXFrameworksBuildPhase section */

/* Begin PBXGroup section */
		29828DBF1C2A899D0056284E = {
			isa = PBXGroup;
			children = (
				29DA8AE01C969702001B1059 /* Packaging */,
				29828DCB1C2A899D0056284E /* Sources */,
				CC4178661C6EE5E000296FD8 /* Test App */,
				29828DD71C2A899E0056284E /* Tests */,
				9019C4791D23AC6600A34C66 /* Configuration */,
				29828DCA1C2A899D0056284E /* Products */,
			);
			sourceTree = "<group>";
			usesTabs = 1;
		};
		29828DCA1C2A899D0056284E /* Products */ = {
			isa = PBXGroup;
			children = (
				29828DC91C2A899D0056284E /* Changeset.framework */,
				29828DD31C2A899E0056284E /* Tests.xctest */,
				CC4178651C6EE5E000296FD8 /* Changeset.app */,
			);
			name = Products;
			sourceTree = "<group>";
		};
		29828DCB1C2A899D0056284E /* Sources */ = {
			isa = PBXGroup;
			children = (
				29828DE31C2A8BD40056284E /* Changeset.swift */,
				29828DCE1C2A899D0056284E /* Info.plist */,
			);
			path = Sources;
			sourceTree = "<group>";
		};
		29828DD71C2A899E0056284E /* Tests */ = {
			isa = PBXGroup;
			children = (
				29828DD81C2A899E0056284E /* ChangesetTests.swift */,
				29828DDA1C2A899E0056284E /* Info.plist */,
			);
			path = Tests;
			sourceTree = "<group>";
		};
		29DA8AE01C969702001B1059 /* Packaging */ = {
			isa = PBXGroup;
			children = (
				29DB54B31C9DEEAB004A6DCE /* Package.swift */,
				297DDB501C2BDDC9009EA889 /* Changeset.podspec */,
			);
			name = Packaging;
			sourceTree = "<group>";
		};
		9019C4791D23AC6600A34C66 /* Configuration */ = {
			isa = PBXGroup;
			children = (
				9019C47D1D23AC8100A34C66 /* Universal-Framework-Target.xcconfig */,
				9019C47E1D23AC8100A34C66 /* Universal-Target-Base.xcconfig */,
			);
			path = Configuration;
			sourceTree = "<group>";
		};
		CC4178661C6EE5E000296FD8 /* Test App */ = {
			isa = PBXGroup;
			children = (
				CC4178701C6EE5E000296FD8 /* LaunchScreen.storyboard */,
				CC41786B1C6EE5E000296FD8 /* Main.storyboard */,
				CC4178671C6EE5E000296FD8 /* AppDelegate.swift */,
				CC3454A91C854BEF00CE0C4D /* TableViewController.swift */,
				CCDD53611C7D901F00FEBCFC /* CollectionViewController.swift */,
				CC4178791C6EE8C700296FD8 /* CollectionViewCell.swift */,
				CC41787B1C6EF39100296FD8 /* UIKit+Changeset.swift */,
				CC4178831C6EF88B00296FD8 /* Changeset+Naive.swift */,
				29078AC71C895E9F00FBBEC9 /* DataSource.swift */,
				CC41786E1C6EE5E000296FD8 /* Assets.xcassets */,
				CC4178731C6EE5E000296FD8 /* Info.plist */,
			);
			path = "Test App";
			sourceTree = "<group>";
		};
/* End PBXGroup section */

/* Begin PBXHeadersBuildPhase section */
		29828DC61C2A899D0056284E /* Headers */ = {
			isa = PBXHeadersBuildPhase;
			buildActionMask = 2147483647;
			files = (
			);
			runOnlyForDeploymentPostprocessing = 0;
		};
/* End PBXHeadersBuildPhase section */

/* Begin PBXNativeTarget section */
		29828DC81C2A899D0056284E /* Changeset */ = {
			isa = PBXNativeTarget;
			buildConfigurationList = 29828DDD1C2A899E0056284E /* Build configuration list for PBXNativeTarget "Changeset" */;
			buildPhases = (
				29828DC41C2A899D0056284E /* Sources */,
				29828DC51C2A899D0056284E /* Frameworks */,
				29828DC61C2A899D0056284E /* Headers */,
				29828DC71C2A899D0056284E /* Resources */,
			);
			buildRules = (
			);
			dependencies = (
			);
			name = Changeset;
			productName = Changeset;
			productReference = 29828DC91C2A899D0056284E /* Changeset.framework */;
			productType = "com.apple.product-type.framework";
		};
		29828DD21C2A899E0056284E /* Tests */ = {
			isa = PBXNativeTarget;
			buildConfigurationList = 29828DE01C2A899E0056284E /* Build configuration list for PBXNativeTarget "Tests" */;
			buildPhases = (
				29828DCF1C2A899E0056284E /* Sources */,
				29828DD01C2A899E0056284E /* Frameworks */,
				29828DD11C2A899E0056284E /* Resources */,
			);
			buildRules = (
			);
			dependencies = (
				29828DD61C2A899E0056284E /* PBXTargetDependency */,
			);
			name = Tests;
			productName = ChangesetTests;
			productReference = 29828DD31C2A899E0056284E /* Tests.xctest */;
			productType = "com.apple.product-type.bundle.unit-test";
		};
		CC4178641C6EE5E000296FD8 /* Test App */ = {
			isa = PBXNativeTarget;
			buildConfigurationList = CC4178761C6EE5E000296FD8 /* Build configuration list for PBXNativeTarget "Test App" */;
			buildPhases = (
				CC4178611C6EE5E000296FD8 /* Sources */,
				CC4178621C6EE5E000296FD8 /* Frameworks */,
				CC4178631C6EE5E000296FD8 /* Resources */,
				CC4178821C6EF41000296FD8 /* Embed Frameworks */,
			);
			buildRules = (
			);
			dependencies = (
				CC4178811C6EF41000296FD8 /* PBXTargetDependency */,
			);
			name = "Test App";
			productName = ChangesetTestApp;
			productReference = CC4178651C6EE5E000296FD8 /* Changeset.app */;
			productType = "com.apple.product-type.application";
		};
/* End PBXNativeTarget section */

/* Begin PBXProject section */
		29828DC01C2A899D0056284E /* Project object */ = {
			isa = PBXProject;
			attributes = {
				LastSwiftUpdateCheck = 0730;
				LastUpgradeCheck = 0800;
				ORGANIZATIONNAME = "Joachim Bondo";
				TargetAttributes = {
					29828DC81C2A899D0056284E = {
						CreatedOnToolsVersion = 7.2;
						LastSwiftMigration = 0800;
					};
					29828DD21C2A899E0056284E = {
						CreatedOnToolsVersion = 7.2;
						LastSwiftMigration = 0800;
					};
					CC4178641C6EE5E000296FD8 = {
						CreatedOnToolsVersion = 7.3;
						LastSwiftMigration = 0800;
					};
				};
			};
			buildConfigurationList = 29828DC31C2A899D0056284E /* Build configuration list for PBXProject "Changeset" */;
			compatibilityVersion = "Xcode 3.2";
			developmentRegion = English;
			hasScannedForEncodings = 0;
			knownRegions = (
				en,
				Base,
			);
			mainGroup = 29828DBF1C2A899D0056284E;
			productRefGroup = 29828DCA1C2A899D0056284E /* Products */;
			projectDirPath = "";
			projectRoot = "";
			targets = (
				29828DC81C2A899D0056284E /* Changeset */,
				29828DD21C2A899E0056284E /* Tests */,
				CC4178641C6EE5E000296FD8 /* Test App */,
			);
		};
/* End PBXProject section */

/* Begin PBXResourcesBuildPhase section */
		29828DC71C2A899D0056284E /* Resources */ = {
			isa = PBXResourcesBuildPhase;
			buildActionMask = 2147483647;
			files = (
			);
			runOnlyForDeploymentPostprocessing = 0;
		};
		29828DD11C2A899E0056284E /* Resources */ = {
			isa = PBXResourcesBuildPhase;
			buildActionMask = 2147483647;
			files = (
			);
			runOnlyForDeploymentPostprocessing = 0;
		};
		CC4178631C6EE5E000296FD8 /* Resources */ = {
			isa = PBXResourcesBuildPhase;
			buildActionMask = 2147483647;
			files = (
				CC4178721C6EE5E000296FD8 /* LaunchScreen.storyboard in Resources */,
				CC41786F1C6EE5E000296FD8 /* Assets.xcassets in Resources */,
				CC41786D1C6EE5E000296FD8 /* Main.storyboard in Resources */,
			);
			runOnlyForDeploymentPostprocessing = 0;
		};
/* End PBXResourcesBuildPhase section */

/* Begin PBXSourcesBuildPhase section */
		29828DC41C2A899D0056284E /* Sources */ = {
			isa = PBXSourcesBuildPhase;
			buildActionMask = 2147483647;
			files = (
				29828DE41C2A8BD40056284E /* Changeset.swift in Sources */,
			);
			runOnlyForDeploymentPostprocessing = 0;
		};
		29828DCF1C2A899E0056284E /* Sources */ = {
			isa = PBXSourcesBuildPhase;
			buildActionMask = 2147483647;
			files = (
				29828DD91C2A899E0056284E /* ChangesetTests.swift in Sources */,
			);
			runOnlyForDeploymentPostprocessing = 0;
		};
		CC4178611C6EE5E000296FD8 /* Sources */ = {
			isa = PBXSourcesBuildPhase;
			buildActionMask = 2147483647;
			files = (
				CC4178841C6EF88B00296FD8 /* Changeset+Naive.swift in Sources */,
				CC3454AA1C854BEF00CE0C4D /* TableViewController.swift in Sources */,
				CC4178681C6EE5E000296FD8 /* AppDelegate.swift in Sources */,
				CC41787C1C6EF39100296FD8 /* UIKit+Changeset.swift in Sources */,
				CC41787A1C6EE8C700296FD8 /* CollectionViewCell.swift in Sources */,
				CCDD53621C7D901F00FEBCFC /* CollectionViewController.swift in Sources */,
				29078AC81C895E9F00FBBEC9 /* DataSource.swift in Sources */,
			);
			runOnlyForDeploymentPostprocessing = 0;
		};
/* End PBXSourcesBuildPhase section */

/* Begin PBXTargetDependency section */
		29828DD61C2A899E0056284E /* PBXTargetDependency */ = {
			isa = PBXTargetDependency;
			target = 29828DC81C2A899D0056284E /* Changeset */;
			targetProxy = 29828DD51C2A899E0056284E /* PBXContainerItemProxy */;
		};
		CC4178811C6EF41000296FD8 /* PBXTargetDependency */ = {
			isa = PBXTargetDependency;
			target = 29828DC81C2A899D0056284E /* Changeset */;
			targetProxy = CC4178801C6EF41000296FD8 /* PBXContainerItemProxy */;
		};
/* End PBXTargetDependency section */

/* Begin PBXVariantGroup section */
		CC41786B1C6EE5E000296FD8 /* Main.storyboard */ = {
			isa = PBXVariantGroup;
			children = (
				CC41786C1C6EE5E000296FD8 /* Base */,
			);
			name = Main.storyboard;
			sourceTree = "<group>";
		};
		CC4178701C6EE5E000296FD8 /* LaunchScreen.storyboard */ = {
			isa = PBXVariantGroup;
			children = (
				CC4178711C6EE5E000296FD8 /* Base */,
			);
			name = LaunchScreen.storyboard;
			sourceTree = "<group>";
		};
/* End PBXVariantGroup section */

/* Begin XCBuildConfiguration section */
		29828DDB1C2A899E0056284E /* Debug */ = {
			isa = XCBuildConfiguration;
			buildSettings = {
				ALWAYS_SEARCH_USER_PATHS = NO;
				CLANG_CXX_LANGUAGE_STANDARD = "gnu++0x";
				CLANG_CXX_LIBRARY = "libc++";
				CLANG_ENABLE_MODULES = YES;
				CLANG_ENABLE_OBJC_ARC = YES;
				CLANG_WARN_BOOL_CONVERSION = YES;
				CLANG_WARN_CONSTANT_CONVERSION = YES;
				CLANG_WARN_DIRECT_OBJC_ISA_USAGE = YES_ERROR;
				CLANG_WARN_EMPTY_BODY = YES;
				CLANG_WARN_ENUM_CONVERSION = YES;
				CLANG_WARN_INT_CONVERSION = YES;
				CLANG_WARN_OBJC_ROOT_CLASS = YES_ERROR;
				CLANG_WARN_UNREACHABLE_CODE = YES;
				CLANG_WARN__DUPLICATE_METHOD_MATCH = YES;
				"CODE_SIGN_IDENTITY[sdk=iphoneos*]" = "iPhone Developer";
				COPY_PHASE_STRIP = NO;
				CURRENT_PROJECT_VERSION = 4;
				DEBUG_INFORMATION_FORMAT = dwarf;
				ENABLE_STRICT_OBJC_MSGSEND = YES;
				ENABLE_TESTABILITY = YES;
				GCC_C_LANGUAGE_STANDARD = gnu99;
				GCC_DYNAMIC_NO_PIC = NO;
				GCC_NO_COMMON_BLOCKS = YES;
				GCC_OPTIMIZATION_LEVEL = 0;
				GCC_PREPROCESSOR_DEFINITIONS = (
					"DEBUG=1",
					"$(inherited)",
				);
				GCC_WARN_64_TO_32_BIT_CONVERSION = YES;
				GCC_WARN_ABOUT_RETURN_TYPE = YES_ERROR;
				GCC_WARN_UNDECLARED_SELECTOR = YES;
				GCC_WARN_UNINITIALIZED_AUTOS = YES_AGGRESSIVE;
				GCC_WARN_UNUSED_FUNCTION = YES;
				GCC_WARN_UNUSED_VARIABLE = YES;
				IPHONEOS_DEPLOYMENT_TARGET = 8.0;
				MTL_ENABLE_DEBUG_INFO = YES;
				ONLY_ACTIVE_ARCH = YES;
				SWIFT_OPTIMIZATION_LEVEL = "-Onone";
				TARGETED_DEVICE_FAMILY = "1,2";
				VERSIONING_SYSTEM = "apple-generic";
				VERSION_INFO_PREFIX = "";
			};
			name = Debug;
		};
		29828DDC1C2A899E0056284E /* Release */ = {
			isa = XCBuildConfiguration;
			buildSettings = {
				ALWAYS_SEARCH_USER_PATHS = NO;
				CLANG_CXX_LANGUAGE_STANDARD = "gnu++0x";
				CLANG_CXX_LIBRARY = "libc++";
				CLANG_ENABLE_MODULES = YES;
				CLANG_ENABLE_OBJC_ARC = YES;
				CLANG_WARN_BOOL_CONVERSION = YES;
				CLANG_WARN_CONSTANT_CONVERSION = YES;
				CLANG_WARN_DIRECT_OBJC_ISA_USAGE = YES_ERROR;
				CLANG_WARN_EMPTY_BODY = YES;
				CLANG_WARN_ENUM_CONVERSION = YES;
				CLANG_WARN_INT_CONVERSION = YES;
				CLANG_WARN_OBJC_ROOT_CLASS = YES_ERROR;
				CLANG_WARN_UNREACHABLE_CODE = YES;
				CLANG_WARN__DUPLICATE_METHOD_MATCH = YES;
				"CODE_SIGN_IDENTITY[sdk=iphoneos*]" = "iPhone Developer";
				COPY_PHASE_STRIP = NO;
				CURRENT_PROJECT_VERSION = 4;
				DEBUG_INFORMATION_FORMAT = "dwarf-with-dsym";
				ENABLE_NS_ASSERTIONS = NO;
				ENABLE_STRICT_OBJC_MSGSEND = YES;
				GCC_C_LANGUAGE_STANDARD = gnu99;
				GCC_NO_COMMON_BLOCKS = YES;
				GCC_WARN_64_TO_32_BIT_CONVERSION = YES;
				GCC_WARN_ABOUT_RETURN_TYPE = YES_ERROR;
				GCC_WARN_UNDECLARED_SELECTOR = YES;
				GCC_WARN_UNINITIALIZED_AUTOS = YES_AGGRESSIVE;
				GCC_WARN_UNUSED_FUNCTION = YES;
				GCC_WARN_UNUSED_VARIABLE = YES;
				IPHONEOS_DEPLOYMENT_TARGET = 8.0;
				MTL_ENABLE_DEBUG_INFO = NO;
				TARGETED_DEVICE_FAMILY = "1,2";
				VALIDATE_PRODUCT = YES;
				VERSIONING_SYSTEM = "apple-generic";
				VERSION_INFO_PREFIX = "";
			};
			name = Release;
		};
		29828DDE1C2A899E0056284E /* Debug */ = {
			isa = XCBuildConfiguration;
			baseConfigurationReference = 9019C47D1D23AC8100A34C66 /* Universal-Framework-Target.xcconfig */;
			buildSettings = {
				CLANG_ENABLE_MODULES = YES;
				DEFINES_MODULE = YES;
				DYLIB_COMPATIBILITY_VERSION = 1;
				DYLIB_INSTALL_NAME_BASE = "@rpath";
				INFOPLIST_FILE = Sources/Info.plist;
				INSTALL_PATH = "$(LOCAL_LIBRARY_DIR)/Frameworks";
				LD_RUNPATH_SEARCH_PATHS = "$(inherited) @executable_path/Frameworks @loader_path/Frameworks";
				PRODUCT_BUNDLE_IDENTIFIER = net.bondo.changeset;
				PRODUCT_NAME = "$(TARGET_NAME)";
				SKIP_INSTALL = YES;
				SWIFT_OPTIMIZATION_LEVEL = "-Onone";
				SWIFT_VERSION = 3.0;
			};
			name = Debug;
		};
		29828DDF1C2A899E0056284E /* Release */ = {
			isa = XCBuildConfiguration;
			baseConfigurationReference = 9019C47D1D23AC8100A34C66 /* Universal-Framework-Target.xcconfig */;
			buildSettings = {
				CLANG_ENABLE_MODULES = YES;
				DEFINES_MODULE = YES;
				DYLIB_COMPATIBILITY_VERSION = 1;
				DYLIB_INSTALL_NAME_BASE = "@rpath";
				INFOPLIST_FILE = Sources/Info.plist;
				INSTALL_PATH = "$(LOCAL_LIBRARY_DIR)/Frameworks";
				LD_RUNPATH_SEARCH_PATHS = "$(inherited) @executable_path/Frameworks @loader_path/Frameworks";
				PRODUCT_BUNDLE_IDENTIFIER = net.bondo.changeset;
				PRODUCT_NAME = "$(TARGET_NAME)";
				SKIP_INSTALL = YES;
<<<<<<< HEAD
				SWIFT_OPTIMIZATION_LEVEL = "-Owholemodule";
=======
>>>>>>> 6923a18a
				SWIFT_VERSION = 3.0;
			};
			name = Release;
		};
		29828DE11C2A899E0056284E /* Debug */ = {
			isa = XCBuildConfiguration;
			baseConfigurationReference = 9019C47E1D23AC8100A34C66 /* Universal-Target-Base.xcconfig */;
			buildSettings = {
				INFOPLIST_FILE = Tests/Info.plist;
				LD_RUNPATH_SEARCH_PATHS = "$(inherited) @executable_path/Frameworks @loader_path/Frameworks";
				PRODUCT_BUNDLE_IDENTIFIER = changeset.tests;
				PRODUCT_NAME = "$(TARGET_NAME)";
				SWIFT_VERSION = 3.0;
			};
			name = Debug;
		};
		29828DE21C2A899E0056284E /* Release */ = {
			isa = XCBuildConfiguration;
			baseConfigurationReference = 9019C47E1D23AC8100A34C66 /* Universal-Target-Base.xcconfig */;
			buildSettings = {
				INFOPLIST_FILE = Tests/Info.plist;
				LD_RUNPATH_SEARCH_PATHS = "$(inherited) @executable_path/Frameworks @loader_path/Frameworks";
				PRODUCT_BUNDLE_IDENTIFIER = changeset.tests;
				PRODUCT_NAME = "$(TARGET_NAME)";
<<<<<<< HEAD
				SWIFT_OPTIMIZATION_LEVEL = "-Owholemodule";
=======
>>>>>>> 6923a18a
				SWIFT_VERSION = 3.0;
			};
			name = Release;
		};
		CC4178741C6EE5E000296FD8 /* Debug */ = {
			isa = XCBuildConfiguration;
			buildSettings = {
				ALWAYS_EMBED_SWIFT_STANDARD_LIBRARIES = YES;
				ASSETCATALOG_COMPILER_APPICON_NAME = AppIcon;
				CLANG_ANALYZER_NONNULL = YES;
				INFOPLIST_FILE = "Test App/Info.plist";
				LD_RUNPATH_SEARCH_PATHS = "$(inherited) @executable_path/Frameworks";
				PRODUCT_BUNDLE_IDENTIFIER = changeset.testapp;
				PRODUCT_MODULE_NAME = "$(PRODUCT_NAME:c99extidentifier)_App";
				PRODUCT_NAME = "$(PROJECT_NAME)";
				SWIFT_VERSION = 3.0;
			};
			name = Debug;
		};
		CC4178751C6EE5E000296FD8 /* Release */ = {
			isa = XCBuildConfiguration;
			buildSettings = {
				ALWAYS_EMBED_SWIFT_STANDARD_LIBRARIES = YES;
				ASSETCATALOG_COMPILER_APPICON_NAME = AppIcon;
				CLANG_ANALYZER_NONNULL = YES;
				INFOPLIST_FILE = "Test App/Info.plist";
				LD_RUNPATH_SEARCH_PATHS = "$(inherited) @executable_path/Frameworks";
				PRODUCT_BUNDLE_IDENTIFIER = changeset.testapp;
				PRODUCT_MODULE_NAME = "$(PRODUCT_NAME:c99extidentifier)_App";
				PRODUCT_NAME = "$(PROJECT_NAME)";
<<<<<<< HEAD
				SWIFT_OPTIMIZATION_LEVEL = "-Owholemodule";
=======
				SWIFT_VERSION = 3.0;
>>>>>>> 6923a18a
			};
			name = Release;
		};
/* End XCBuildConfiguration section */

/* Begin XCConfigurationList section */
		29828DC31C2A899D0056284E /* Build configuration list for PBXProject "Changeset" */ = {
			isa = XCConfigurationList;
			buildConfigurations = (
				29828DDB1C2A899E0056284E /* Debug */,
				29828DDC1C2A899E0056284E /* Release */,
			);
			defaultConfigurationIsVisible = 0;
			defaultConfigurationName = Release;
		};
		29828DDD1C2A899E0056284E /* Build configuration list for PBXNativeTarget "Changeset" */ = {
			isa = XCConfigurationList;
			buildConfigurations = (
				29828DDE1C2A899E0056284E /* Debug */,
				29828DDF1C2A899E0056284E /* Release */,
			);
			defaultConfigurationIsVisible = 0;
			defaultConfigurationName = Release;
		};
		29828DE01C2A899E0056284E /* Build configuration list for PBXNativeTarget "Tests" */ = {
			isa = XCConfigurationList;
			buildConfigurations = (
				29828DE11C2A899E0056284E /* Debug */,
				29828DE21C2A899E0056284E /* Release */,
			);
			defaultConfigurationIsVisible = 0;
			defaultConfigurationName = Release;
		};
		CC4178761C6EE5E000296FD8 /* Build configuration list for PBXNativeTarget "Test App" */ = {
			isa = XCConfigurationList;
			buildConfigurations = (
				CC4178741C6EE5E000296FD8 /* Debug */,
				CC4178751C6EE5E000296FD8 /* Release */,
			);
			defaultConfigurationIsVisible = 0;
			defaultConfigurationName = Release;
		};
/* End XCConfigurationList section */
	};
	rootObject = 29828DC01C2A899D0056284E /* Project object */;
}<|MERGE_RESOLUTION|>--- conflicted
+++ resolved
@@ -509,10 +509,7 @@
 				PRODUCT_BUNDLE_IDENTIFIER = net.bondo.changeset;
 				PRODUCT_NAME = "$(TARGET_NAME)";
 				SKIP_INSTALL = YES;
-<<<<<<< HEAD
 				SWIFT_OPTIMIZATION_LEVEL = "-Owholemodule";
-=======
->>>>>>> 6923a18a
 				SWIFT_VERSION = 3.0;
 			};
 			name = Release;
@@ -537,10 +534,7 @@
 				LD_RUNPATH_SEARCH_PATHS = "$(inherited) @executable_path/Frameworks @loader_path/Frameworks";
 				PRODUCT_BUNDLE_IDENTIFIER = changeset.tests;
 				PRODUCT_NAME = "$(TARGET_NAME)";
-<<<<<<< HEAD
 				SWIFT_OPTIMIZATION_LEVEL = "-Owholemodule";
-=======
->>>>>>> 6923a18a
 				SWIFT_VERSION = 3.0;
 			};
 			name = Release;
@@ -571,11 +565,8 @@
 				PRODUCT_BUNDLE_IDENTIFIER = changeset.testapp;
 				PRODUCT_MODULE_NAME = "$(PRODUCT_NAME:c99extidentifier)_App";
 				PRODUCT_NAME = "$(PROJECT_NAME)";
-<<<<<<< HEAD
 				SWIFT_OPTIMIZATION_LEVEL = "-Owholemodule";
-=======
 				SWIFT_VERSION = 3.0;
->>>>>>> 6923a18a
 			};
 			name = Release;
 		};
