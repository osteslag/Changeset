//
//  Changeset.swift
//  Copyright (c) 2015-16 Joachim Bondo. All rights reserved.
//

/// Defines an atomic edit.
/// - seealso: Note on `EditOperation`.
public struct Edit<T: Equatable> {
	public let operation: EditOperation
	public let value: T
	public let destination: Int

	// Define initializer so that we don't have to add the `operation` label.
	public init(_ operation: EditOperation, value: T, destination: Int) {
		self.operation = operation
		self.value = value
		self.destination = destination
	}
}

/// Defines the type of an `Edit`.
/// - note: I would have liked to make it an `Edit.Operation` subtype, but that's currently not allowed inside a generic type.
public enum EditOperation {
	case insertion
	case deletion
	case substitution
	case move(origin: Int)
}

/// A `Changeset` is a way to describe the edits required to go from one set of data to another.
///
/// It detects additions, deletions, substitutions, and moves. Data is a `CollectionType` of `Equatable` elements.
///
/// - note: This implementation was inspired by [Dave DeLong](https://twitter.com/davedelong)'s article, [Edit distance and edit steps](http://davedelong.tumblr.com/post/134367865668/edit-distance-and-edit-steps).
///
/// - seealso: `Changeset.editDistance`.
<<<<<<< HEAD
public struct Changeset<T: Collection where T.Iterator.Element: Equatable, T.IndexDistance == Int> {
	
=======
public struct Changeset<T: Collection> where T.Iterator.Element: Equatable, T.IndexDistance == Int {

>>>>>>> 6923a18a
	/// The starting-point collection.
	public let origin: T

	/// The ending-point collection.
	public let destination: T

	/// The edit steps required to go from `self.origin` to `self.destination`.
	/// - note: I would have liked to make this `lazy`, but that would prohibit users from using constant `Changeset` values.
	/// - seealso: [Lazy Properties in Structs](http://oleb.net/blog/2015/12/lazy-properties-in-structs-swift/) by [Ole Begemann](https://twitter.com/olebegemann).
	public let edits: [Edit<T.Iterator.Element>]
<<<<<<< HEAD
	
=======

>>>>>>> 6923a18a
	public init(source origin: T, target destination: T) {
		self.origin = origin
		self.destination = destination
		self.edits = Changeset.editDistance(source: self.origin, target: self.destination)
	}

	/// Returns the edit steps required to go from `source` to `target`.
	///
	/// - note: Indexes in the returned `Edit` elements are into the `source` collection (just like how `UITableView` expects changes in the `beginUpdates`/`endUpdates` block.)
	///
	/// - seealso:
	///   - [Edit distance and edit steps](http://davedelong.tumblr.com/post/134367865668/edit-distance-and-edit-steps) by [Dave DeLong](https://twitter.com/davedelong).
	///   - [Explanation of and Pseudo-code for the Wagner-Fischer algorithm](https://en.wikipedia.org/wiki/Wagner–Fischer_algorithm).
	///
	/// - parameters:
	///   - source: The starting-point collection.
	///   - target: The ending-point collection.
	///
	/// - returns: An array of `Edit` elements.
	/// The number of steps is then the `count` of elements.
	public static func editDistance(source s: T, target t: T) -> [Edit<T.Iterator.Element>] {
<<<<<<< HEAD
		
=======

>>>>>>> 6923a18a
		let m = s.count
		let n = t.count

		// Fill first row and column of insertions and deletions.
<<<<<<< HEAD
		
		var d: [[[Edit<T.Iterator.Element>]]] = Array(repeating: Array(repeating: [], count: n + 1), count: m + 1)
		
=======

		var d: [[[Edit<T.Iterator.Element>]]] = Array(repeating: Array(repeating: [], count: n + 1), count: m + 1)

>>>>>>> 6923a18a
		var edits = [Edit<T.Iterator.Element>]()
		for (row, element) in s.enumerated() {
			let deletion = Edit(.deletion, value: element, destination: row)
			edits.append(deletion)
			d[row + 1][0] = edits
		}

		edits.removeAll()
		for (col, element) in t.enumerated() {
			let insertion = Edit(.insertion, value: element, destination: col)
			edits.append(insertion)
			d[0][col + 1] = edits
		}

		guard m > 0 && n > 0 else { return d[m][n] }

		// Indexes into the two collections.
		var sx: T.Index
		var tx = t.startIndex

		// Fill body of matrix.

		for j in 1...n {
			sx = s.startIndex

			for i in 1...m {
				if s[sx] == t[tx] {
					d[i][j] = d[i - 1][j - 1] // no operation
				} else {

					var del = d[i - 1][j] // a deletion
					var ins = d[i][j - 1] // an insertion
					var sub = d[i - 1][j - 1] // a substitution

					// Record operation.

					let minimumCount = min(del.count, ins.count, sub.count)
					if del.count == minimumCount {
						let deletion = Edit(.deletion, value: s[sx], destination: i - 1)
						del.append(deletion)
						d[i][j] = del
					} else if ins.count == minimumCount {
						let insertion = Edit(.insertion, value: t[tx], destination: j - 1)
						ins.append(insertion)
						d[i][j] = ins
					} else {
						let substitution = Edit(.substitution, value: t[tx], destination: i - 1)
						sub.append(substitution)
						d[i][j] = sub
					}
				}
<<<<<<< HEAD
				
				sx = s.index(sx, offsetBy: 1)
			}
			
=======

				sx = s.index(sx, offsetBy: 1)
			}

>>>>>>> 6923a18a
			tx = t.index(tx, offsetBy: 1)
		}

		// Convert deletion/insertion pairs of same element into moves.
		return reducedEdits(d[m][n])
	}
}

<<<<<<< HEAD
/// Returns an array where deletion/insertion pairs of the same element are replaced by `.Move` edits.
=======
/// Returns an array where deletion/insertion pairs of the same element are replaced by `.move` edits.
>>>>>>> 6923a18a
private func reducedEdits<T: Equatable>(_ edits: [Edit<T>]) -> [Edit<T>] {
	return edits.reduce([Edit<T>]()) {
		(edits, edit) in
		var reducedEdits = edits
		if let (move, index) = moveFromEdits(reducedEdits, deletionOrInsertion: edit), case .move = move.operation {
			reducedEdits.remove(at: index)
			reducedEdits.append(move)
		} else {
			reducedEdits.append(edit)
		}

		return reducedEdits
	}
}

/// Returns a potential move `Edit` based on an array of `Edit` elements and an edit to match up against.
///
/// If `edit` is a deletion or an insertion, and there is a matching inverse insertion/deletion with the same value in the array, a corresponding `.move` edit is returned.
///
/// As a convenience, the index of the matched edit into `edits` is returned as well.
private func moveFromEdits<T: Equatable>(_ edits: [Edit<T>], deletionOrInsertion edit: Edit<T>) -> (move: Edit<T>, index: Int)? {
<<<<<<< HEAD
	
	switch edit.operation {
	
	case .deletion:
		if let insertionIndex = edits.index(where: { (earlierEdit) -> Bool in
			if case .insertion = earlierEdit.operation, earlierEdit.value == edit.value { return true } else { return false }
		}) {
			return (Edit(.move(origin: edit.destination), value: edit.value, destination: edits[insertionIndex].destination), insertionIndex)
		}
	
	case .insertion:
		if let deletionIndex = edits.index(where: { (earlierEdit) -> Bool in
			if case .deletion = earlierEdit.operation, earlierEdit.value == edit.value { return true } else { return false }
=======

	switch edit.operation {

	case .deletion:
		if let insertionIndex = edits.index(where: { (earlierEdit) -> Bool in
			if case .insertion = earlierEdit.operation , earlierEdit.value == edit.value { return true } else { return false }
		}) {
			return (Edit(.move(origin: edit.destination), value: edit.value, destination: edits[insertionIndex].destination), insertionIndex)
		}

	case .insertion:
		if let deletionIndex = edits.index(where: { (earlierEdit) -> Bool in
			if case .deletion = earlierEdit.operation , earlierEdit.value == edit.value { return true } else { return false }
>>>>>>> 6923a18a
		}) {
			return (Edit(.move(origin: edits[deletionIndex].destination), value: edit.value, destination: edit.destination), deletionIndex)
		}

	default:
		break
	}

	return nil
}

extension Edit: Equatable {}
public func ==<T: Equatable>(lhs: Edit<T>, rhs: Edit<T>) -> Bool {
	guard lhs.destination == rhs.destination && lhs.value == rhs.value else { return false }
	switch (lhs.operation, rhs.operation) {
	case (.insertion, .insertion), (.deletion, .deletion), (.substitution, .substitution):
		return true
	case (.move(let lhsOrigin), .move(let rhsOrigin)):
		return lhsOrigin == rhsOrigin
	default:
		return false
	}
}<|MERGE_RESOLUTION|>--- conflicted
+++ resolved
@@ -34,13 +34,8 @@
 /// - note: This implementation was inspired by [Dave DeLong](https://twitter.com/davedelong)'s article, [Edit distance and edit steps](http://davedelong.tumblr.com/post/134367865668/edit-distance-and-edit-steps).
 ///
 /// - seealso: `Changeset.editDistance`.
-<<<<<<< HEAD
-public struct Changeset<T: Collection where T.Iterator.Element: Equatable, T.IndexDistance == Int> {
-	
-=======
 public struct Changeset<T: Collection> where T.Iterator.Element: Equatable, T.IndexDistance == Int {
 
->>>>>>> 6923a18a
 	/// The starting-point collection.
 	public let origin: T
 
@@ -51,11 +46,7 @@
 	/// - note: I would have liked to make this `lazy`, but that would prohibit users from using constant `Changeset` values.
 	/// - seealso: [Lazy Properties in Structs](http://oleb.net/blog/2015/12/lazy-properties-in-structs-swift/) by [Ole Begemann](https://twitter.com/olebegemann).
 	public let edits: [Edit<T.Iterator.Element>]
-<<<<<<< HEAD
-	
-=======
 
->>>>>>> 6923a18a
 	public init(source origin: T, target destination: T) {
 		self.origin = origin
 		self.destination = destination
@@ -77,24 +68,14 @@
 	/// - returns: An array of `Edit` elements.
 	/// The number of steps is then the `count` of elements.
 	public static func editDistance(source s: T, target t: T) -> [Edit<T.Iterator.Element>] {
-<<<<<<< HEAD
-		
-=======
 
->>>>>>> 6923a18a
 		let m = s.count
 		let n = t.count
 
 		// Fill first row and column of insertions and deletions.
-<<<<<<< HEAD
-		
-		var d: [[[Edit<T.Iterator.Element>]]] = Array(repeating: Array(repeating: [], count: n + 1), count: m + 1)
-		
-=======
 
 		var d: [[[Edit<T.Iterator.Element>]]] = Array(repeating: Array(repeating: [], count: n + 1), count: m + 1)
 
->>>>>>> 6923a18a
 		var edits = [Edit<T.Iterator.Element>]()
 		for (row, element) in s.enumerated() {
 			let deletion = Edit(.deletion, value: element, destination: row)
@@ -146,17 +127,10 @@
 						d[i][j] = sub
 					}
 				}
-<<<<<<< HEAD
-				
-				sx = s.index(sx, offsetBy: 1)
-			}
-			
-=======
 
 				sx = s.index(sx, offsetBy: 1)
 			}
 
->>>>>>> 6923a18a
 			tx = t.index(tx, offsetBy: 1)
 		}
 
@@ -165,11 +139,7 @@
 	}
 }
 
-<<<<<<< HEAD
-/// Returns an array where deletion/insertion pairs of the same element are replaced by `.Move` edits.
-=======
 /// Returns an array where deletion/insertion pairs of the same element are replaced by `.move` edits.
->>>>>>> 6923a18a
 private func reducedEdits<T: Equatable>(_ edits: [Edit<T>]) -> [Edit<T>] {
 	return edits.reduce([Edit<T>]()) {
 		(edits, edit) in
@@ -191,35 +161,19 @@
 ///
 /// As a convenience, the index of the matched edit into `edits` is returned as well.
 private func moveFromEdits<T: Equatable>(_ edits: [Edit<T>], deletionOrInsertion edit: Edit<T>) -> (move: Edit<T>, index: Int)? {
-<<<<<<< HEAD
-	
+
 	switch edit.operation {
-	
+
 	case .deletion:
 		if let insertionIndex = edits.index(where: { (earlierEdit) -> Bool in
 			if case .insertion = earlierEdit.operation, earlierEdit.value == edit.value { return true } else { return false }
 		}) {
 			return (Edit(.move(origin: edit.destination), value: edit.value, destination: edits[insertionIndex].destination), insertionIndex)
 		}
-	
+
 	case .insertion:
 		if let deletionIndex = edits.index(where: { (earlierEdit) -> Bool in
 			if case .deletion = earlierEdit.operation, earlierEdit.value == edit.value { return true } else { return false }
-=======
-
-	switch edit.operation {
-
-	case .deletion:
-		if let insertionIndex = edits.index(where: { (earlierEdit) -> Bool in
-			if case .insertion = earlierEdit.operation , earlierEdit.value == edit.value { return true } else { return false }
-		}) {
-			return (Edit(.move(origin: edit.destination), value: edit.value, destination: edits[insertionIndex].destination), insertionIndex)
-		}
-
-	case .insertion:
-		if let deletionIndex = edits.index(where: { (earlierEdit) -> Bool in
-			if case .deletion = earlierEdit.operation , earlierEdit.value == edit.value { return true } else { return false }
->>>>>>> 6923a18a
 		}) {
 			return (Edit(.move(origin: edits[deletionIndex].destination), value: edit.value, destination: edit.destination), deletionIndex)
 		}
