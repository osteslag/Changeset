--- conflicted
+++ resolved
@@ -361,15 +361,9 @@
 		
 		let changeset = Changeset(source: old, target: new)
 		let changes = [
-<<<<<<< HEAD
 			Edit(.deletion, value: URL(string: "http://a.b.c")!, destination: 0),
 			Edit(.deletion, value: URL(string: "http://k.l.m")!, destination: 2),
 			Edit(.insertion, value: URL(string: "http://h.i.j")!, destination: 2),
-=======
-			Edit(.deletion, value: NSURL(string: "http://a.b.c")!, destination: 0),
-			Edit(.deletion, value: NSURL(string: "http://k.l.m")!, destination: 2),
-			Edit(.insertion, value: NSURL(string: "http://h.i.j")!, destination: 2),
->>>>>>> 6923a18a
 		]
 		XCTAssertEqual(changeset.edits, changes)
 	}
